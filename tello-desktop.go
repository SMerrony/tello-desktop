// tello-desktop.go

// Copyright (C) 2018  Steve Merrony

// Permission is hereby granted, free of charge, to any person obtaining a copy
// of this software and associated documentation files (the "Software"), to deal
// in the Software without restriction, including without limitation the rights
// to use, copy, modify, merge, publish, distribute, sublicense, and/or sell
// copies of the Software, and to permit persons to whom the Software is
// furnished to do so, subject to the following conditions:
// The above copyright notice and this permission notice shall be included in
// all copies or substantial portions of the Software.

// THE SOFTWARE IS PROVIDED "AS IS", WITHOUT WARRANTY OF ANY KIND, EXPRESS OR
// IMPLIED, INCLUDING BUT NOT LIMITED TO THE WARRANTIES OF MERCHANTABILITY,
// FITNESS FOR A PARTICULAR PURPOSE AND NONINFRINGEMENT. IN NO EVENT SHALL THE
// AUTHORS OR COPYRIGHT HOLDERS BE LIABLE FOR ANY CLAIM, DAMAGES OR OTHER
// LIABILITY, WHETHER IN AN ACTION OF CONTRACT, TORT OR OTHERWISE, ARISING FROM,
// OUT OF OR IN CONNECTION WITH THE SOFTWARE OR THE USE OR OTHER DEALINGS IN
// THE SOFTWARE.

package main

import (
	"flag"
	"fmt"
	"log"
	"math"
	"os"
	"os/exec"
	"os/signal"
	"sync"
	"syscall"
	"time"

	"github.com/veandco/go-sdl2/sdl"
	"github.com/veandco/go-sdl2/ttf"

	"gobot.io/x/gobot"
	"gobot.io/x/gobot/platforms/dji/tello"
	"gobot.io/x/gobot/platforms/joystick"
)

const telloUDPport = "8890"

// known joysticks
const (
	dualshock4    = "dualshock4"
	tflightHotasX = "tflightHotasX"
)

// control mapping
const (
	takeOffCtrl    = joystick.TrianglePress
	landCtrl       = joystick.XPress
	stopCtrl       = joystick.CirclePress
	moveLRCtrl     = joystick.RightX
	moveFwdBkCtrl  = joystick.RightY
	moveUpDownCtrl = joystick.LeftY
	turnLRCtrl     = joystick.LeftX
<<<<<<< HEAD
	bounceCtrl     = joystick.TrianglePress
	palmLandCtrl   = joystick.L2Press
=======
	bounceCtrl     = joystick.L1Press
	palmLandCtrl   = joystick.L2Press
)

const (
	winTitle                                = "Tello Desktop"
	winWidth, winHeight                     = 800, 600
	fontPath                                = "./assets/Inconsolata-Bold.ttf"
	bigFontSize, medFontSize, smallFontSize = 32, 24, 12
>>>>>>> c29c5524
)

// program flags
var (
	joystickFlag = flag.String("joystick", tflightHotasX, "Gobot joystick ID <dualshock4|tflightHotasX>")
)

var (
	robot *gobot.Robot
	goLeft, goRight, goFwd, goBack,
	goUp, goDown, clockwise, antiClockwise int
	moveMu       sync.RWMutex
	flightData   *tello.FlightData
	flightMsg    = "Idle"
	flightDataMu sync.RWMutex
	wifiData     *tello.WifiData
	wifiDataMu   sync.RWMutex
	dummyFD      = new(tello.FlightData) // FIXME Just for debugging
)

var (
	bigFont, medFont, smallFont *ttf.Font
	window                      *sdl.Window
	surface                     *sdl.Surface
	textColour                  = sdl.Color{R: 255, G: 128, B: 64, A: 255}
)

func main() {

	// catch termination signal
	sigChan := make(chan os.Signal, 2)
	signal.Notify(sigChan, os.Interrupt, syscall.SIGTERM)
	go func() {
		<-sigChan
		exitNicely()
	}()

	// FIXME Just for debugging...
	flightData = dummyFD

	flag.Parse()
	switch *joystickFlag {
	case dualshock4:
		fmt.Println("Setting up DualShock4 controller")
	case tflightHotasX:
		fmt.Println("Setting up T-Flight HOTAS-X controller")
	default:
		log.Fatalf("Unknown joystick type %s", *joystickFlag)
	}

	setupWindow()

	//kbd := keyboard.NewDriver()
	joystickAdaptor := joystick.NewAdaptor()
	stick := joystick.NewDriver(joystickAdaptor, *joystickFlag)

	drone := tello.NewDriver(telloUDPport)

	work := func() {

		// start external mplayer instance...
		// the -vo X11 parm allows it to run nicely inside a virtual machine
		// setting the FPS to 60 seems to produce smoother video
		player := exec.Command("mplayer", "-nosound", "-vo", "x11", "-fps", "60", "-")
		//player := exec.Command("ffplay", "-framedrop", "-an", "-i", "pipe:0")
		playerIn, _ := player.StdinPipe()
		if err := player.Start(); err != nil {
			fmt.Println(err)
			return
		}

		// start video feed when drone connects
		drone.On(tello.ConnectedEvent, func(data interface{}) {
			fmt.Println("Connected")
			drone.StartVideo()
			drone.SetVideoEncoderRate(2)
			gobot.Every(500*time.Millisecond, func() {
				drone.StartVideo()
			})
		})

		// send each video frame recieved to mplayer
		drone.On(tello.VideoFrameEvent, func(data interface{}) {
			pkt := data.([]byte)
			if _, err := playerIn.Write(pkt); err != nil {
				fmt.Println(err)
			}
		})

		// display some events on console
		drone.On(tello.TakeoffEvent, func(data interface{}) {
			flightDataMu.Lock()
			flightMsg = "Taking Off"
			flightDataMu.Unlock()
		})
		drone.On(tello.LandingEvent, func(data interface{}) {
			flightDataMu.Lock()
			flightMsg = "Landing"
			flightDataMu.Unlock()
		})
		//drone.On(tello.LightStrengthEvent, func(data interface{}) { fmt.Println("Light Strength Event") })
		drone.On(tello.FlightDataEvent, func(data interface{}) {
<<<<<<< HEAD
			fd := data.(*tello.FlightData)
			fmt.Printf("Batt: %d%%, Height: %.1fm, Hover: %t, Sky: %t, Ground: %t, Open: %t\n",
				fd.BatteryPercentage,
				float32(fd.Height)/10,
				fd.DroneHover,
				fd.EmSky, fd.EmGround, fd.EmOpen)
=======
			flightDataMu.Lock()
			flightData = data.(*tello.FlightData)
			if flightData.BatteryLow {
				flightMsg = "Battery Low"
			}
			if flightData.BatteryLower {
				flightMsg = "Battery Lower"
			}
			flightDataMu.Unlock()

		})

		drone.On(tello.WifiDataEvent, func(data interface{}) {
			wifiDataMu.Lock()
			wifiData = data.(*tello.WifiData)
			wifiDataMu.Unlock()
>>>>>>> c29c5524
		})

		// joystick button presses
		stick.On(takeOffCtrl, func(data interface{}) {
			drone.TakeOff()
			fmt.Println("Taking off")
		})

		stick.On(landCtrl, func(data interface{}) {
			drone.Land()
			fmt.Println("Landing")
		})

		stick.On(stopCtrl, func(data interface{}) {
			fmt.Println("Stopping (Hover)")
			drone.Left(0)
			drone.Right(0)
			drone.Up(0)
			drone.Down(0)
		})

<<<<<<< HEAD
		stick.On(bounceCtrl, func(data interface{}) { drone.Bounce() })

		stick.On(palmLandCtrl, func(data interface{}) { drone.PalmLand() })
=======
		stick.On(bounceCtrl, func(data interface{}) {
			fmt.Println("Bounce start/stop")
			drone.Bounce()
		})

		stick.On(palmLandCtrl, func(data interface{}) {
			fmt.Println("Palm Landing")
			drone.PalmLand()
		})
>>>>>>> c29c5524

		// joystick stick movements
		// move left/right
		stick.On(moveLRCtrl, func(data interface{}) {
			js16 := int(data.(int16))
			moveMu.Lock()
			defer moveMu.Unlock()
			switch {
			case js16 < 0:
				goLeft = js16 / -328
				drone.Left(goLeft)
				fmt.Printf("GoLeft set to %d from raw data %d\n", goLeft, js16)
			case js16 > 0:
				goRight = js16 / 328
				drone.Right(goRight)
				fmt.Printf("GoRight set to %d from raw data %d\n", goRight, js16)
			default:
				goLeft, goRight = 0, 0
				drone.Left(0)
				drone.Right(0)
				fmt.Println("GoLeft & GoRight set to 0")
			}
		})
		// move forward/backward
		stick.On(moveFwdBkCtrl, func(data interface{}) {
			js16 := int(data.(int16))
			moveMu.Lock()
			defer moveMu.Unlock()
			switch {
			case js16 > 0:
				goBack = js16 / 328
				drone.Backward(goBack)
				fmt.Printf("GoBack set to %d from raw data %d\n", goBack, js16)
			case js16 < 0:
				goFwd = js16 / -328
				drone.Forward(goFwd)
				fmt.Printf("GoFwd set to %d from raw data %d\n", goFwd, js16)
			default:
				goBack, goFwd = 0, 0
				drone.Backward(0)
				drone.Forward(0)
				fmt.Println("GoBack & GoFwdset to 0")
			}
		})
		// move up/down
		stick.On(moveUpDownCtrl, func(data interface{}) {
			js16 := int(data.(int16))
			moveMu.Lock()
			defer moveMu.Unlock()
			switch {
			case js16 > 0:
				goDown = js16 / 328
				drone.Down(goDown)
				fmt.Printf("GoDown set to %d from raw data %d\n", goDown, js16)
			case js16 < 0:
				goUp = js16 / -328
				drone.Up(goUp)
				fmt.Printf("GoUp set to %d from raw data %d\n", goUp, js16)
			default:
				goDown, goUp = 0, 0
				drone.Down(0)
				drone.Up(0)
				fmt.Println("GoBack & GoFwd set to 0")
			}
		})
		// turn left/right
		stick.On(turnLRCtrl, func(data interface{}) {
			js16 := int(data.(int16))
			moveMu.Lock()
			defer moveMu.Unlock()
			switch {
			case js16 < 0:
				antiClockwise = js16 / -328
				drone.CounterClockwise(antiClockwise)
				fmt.Printf("antiClockwise set to %d from raw data %d\n", antiClockwise, js16)
			case js16 > 0:
				clockwise = js16 / 328
				drone.Clockwise(clockwise)
				fmt.Printf("clockwise set to %d from raw data %d\n", clockwise, js16)
			default:
				antiClockwise, clockwise = 0, 0
				drone.CounterClockwise(0)
				drone.Clockwise(0)
				fmt.Println("clockwise & antiClockwise set to 0")
			}
		})

		// // keyboard commands
		// kbd.On(keyboard.Key, func(data interface{}) {
		// 	key := data.(keyboard.KeyEvent)
		// 	switch key.Key {
		// 	case keyboard.Q, keyboard.Escape:
		// 		exitNicely()
		// 	}
		// })

		gobot.Every(time.Second, func() { updateWindow() })
	}

	robot = gobot.NewRobot("tello",
		[]gobot.Connection{joystickAdaptor},
		[]gobot.Device{drone, stick},
		work,
	)

	robot.Start()
}

func setupWindow() {
	var err error

	if err = sdl.Init(sdl.INIT_EVERYTHING); err != nil {
		panic(err)
	}
	if err = ttf.Init(); err != nil {
		panic(err)
	}
	bigFont, err = ttf.OpenFont(fontPath, bigFontSize)
	if err != nil {
		log.Fatalf("Failed to open font %s due to %v", fontPath, err)
	}
	medFont, _ = ttf.OpenFont(fontPath, medFontSize)
	smallFont, _ = ttf.OpenFont(fontPath, smallFontSize)
	window, err = sdl.CreateWindow(winTitle, sdl.WINDOWPOS_UNDEFINED, sdl.WINDOWPOS_UNDEFINED, winWidth, winHeight, sdl.WINDOW_SHOWN)
	if err != nil {
		panic(err)
	}
	surface, err = window.GetSurface()
	if err != nil {
		panic(err)
	}
	surface.FillRect(nil, 0)
	renderTextAt("Hello, Tello!", bigFont, 200, 200)
	window.UpdateSurface()
}

func updateWindow() {
	surface.FillRect(nil, 0)

	renderTextAt("Steve's Tello Desktop", bigFont, 155, 5)
	renderTextAt(time.Now().Format(time.RFC1123), medFont, 150, 50)
	flightDataMu.RLock()
	if flightData == nil {
		renderTextAt("No flight data available", bigFont, 100, 200)
	} else {
		ht := fmt.Sprintf("Height: %.1fm", float32(flightData.Height)/10)
		renderTextAt(ht, medFont, 20, 100)

		gs := fmt.Sprintf("Ground Speed:  %d m/s", flightData.GroundSpeed)
		renderTextAt(gs, medFont, 20, 140)
		ns := fmt.Sprintf("North Speed:   %d m/s", flightData.NorthSpeed)
		renderTextAt(ns, medFont, 20, 160)
		es := fmt.Sprintf("East Speed:    %d m/s", flightData.EastSpeed)
		renderTextAt(es, medFont, 20, 180)
		ds := math.Sqrt(float64(flightData.NorthSpeed*flightData.NorthSpeed) + float64(flightData.EastSpeed*flightData.EastSpeed))
		dstr := fmt.Sprintf("Derived Speed: %.1f m/s", ds)
		renderTextAt(dstr, medFont, 20, 200)

		loc := fmt.Sprintf("Hover: %c, Open: %c, Sky: %c, Ground: %c",
			boolToYN(flightData.DroneHover),
			boolToYN(flightData.EmOpen),
			boolToYN(flightData.EmSky),
			boolToYN(flightData.EmGround))
		renderTextAt(loc, medFont, 20, 240)

		bp := fmt.Sprintf("Battery: %d%%", flightData.BatteryPercentage)
		renderTextAt(bp, medFont, 20, 500)
		ftr := fmt.Sprintf("Remaining Flight Time: %ds", flightData.DroneFlyTimeLeft)
		renderTextAt(ftr, medFont, 300, 500)
		if flightMsg != "" {
			renderTextAt(flightMsg, medFont, 20, 550)
		}
	}
	flightDataMu.RUnlock()
	wifiDataMu.RLock()
	ws := fmt.Sprintf("WiFi Strength: %d,  Interference: %d", wifiData.Strength, wifiData.Disturb)
	wifiDataMu.RUnlock()
	renderTextAt(ws, medFont, 20, 480)
	window.UpdateSurface()
}

func renderTextAt(what string, font *ttf.Font, x int32, y int32) {
	render, err := font.RenderUTF8Solid(what, textColour)
	if err != nil {
		panic(err)
	}
	rect := &sdl.Rect{X: x, Y: y}
	err = render.Blit(nil, surface, rect)
	if err != nil {
		panic(err)
	}
}

func exitNicely() {

	robot.Stop()
	window.Destroy()
	bigFont.Close()
	medFont.Close()
	smallFont.Close()
	sdl.Quit()
	os.Exit(0)
}

func boolToYN(b bool) byte {
	if b {
		return 'Y'
	}
	return 'N'
}<|MERGE_RESOLUTION|>--- conflicted
+++ resolved
@@ -58,10 +58,6 @@
 	moveFwdBkCtrl  = joystick.RightY
 	moveUpDownCtrl = joystick.LeftY
 	turnLRCtrl     = joystick.LeftX
-<<<<<<< HEAD
-	bounceCtrl     = joystick.TrianglePress
-	palmLandCtrl   = joystick.L2Press
-=======
 	bounceCtrl     = joystick.L1Press
 	palmLandCtrl   = joystick.L2Press
 )
@@ -71,7 +67,6 @@
 	winWidth, winHeight                     = 800, 600
 	fontPath                                = "./assets/Inconsolata-Bold.ttf"
 	bigFontSize, medFontSize, smallFontSize = 32, 24, 12
->>>>>>> c29c5524
 )
 
 // program flags
@@ -174,14 +169,6 @@
 		})
 		//drone.On(tello.LightStrengthEvent, func(data interface{}) { fmt.Println("Light Strength Event") })
 		drone.On(tello.FlightDataEvent, func(data interface{}) {
-<<<<<<< HEAD
-			fd := data.(*tello.FlightData)
-			fmt.Printf("Batt: %d%%, Height: %.1fm, Hover: %t, Sky: %t, Ground: %t, Open: %t\n",
-				fd.BatteryPercentage,
-				float32(fd.Height)/10,
-				fd.DroneHover,
-				fd.EmSky, fd.EmGround, fd.EmOpen)
-=======
 			flightDataMu.Lock()
 			flightData = data.(*tello.FlightData)
 			if flightData.BatteryLow {
@@ -198,7 +185,6 @@
 			wifiDataMu.Lock()
 			wifiData = data.(*tello.WifiData)
 			wifiDataMu.Unlock()
->>>>>>> c29c5524
 		})
 
 		// joystick button presses
@@ -220,11 +206,6 @@
 			drone.Down(0)
 		})
 
-<<<<<<< HEAD
-		stick.On(bounceCtrl, func(data interface{}) { drone.Bounce() })
-
-		stick.On(palmLandCtrl, func(data interface{}) { drone.PalmLand() })
-=======
 		stick.On(bounceCtrl, func(data interface{}) {
 			fmt.Println("Bounce start/stop")
 			drone.Bounce()
@@ -234,7 +215,6 @@
 			fmt.Println("Palm Landing")
 			drone.PalmLand()
 		})
->>>>>>> c29c5524
 
 		// joystick stick movements
 		// move left/right
